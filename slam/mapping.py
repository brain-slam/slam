import numpy as np
import trimesh
from scipy.sparse.linalg import lgmres

# from scipy import sparse as ssp

import slam.differential_geometry as sdg
import slam.distortion as sdst
import slam.topology as stop


########################
# error tolerance for lgmres solver
solver_tolerance = 1e-6
########################


def spherical_mapping(
    mesh,
    mapping_type="laplacian_eigenvectors",
    conformal_w=1,
    authalic_w=1,
    dt=0.01,
    nb_it=10,
):
    """
    Computes the mapping between the input mesh and a sphere centered on 0 and of radius=1
    Several methods are implemented:
    -for laplacian eigenvectors, see:
    J. Lefèvre and G. Auzias, "Spherical Parameterization for Genus Zero Surfaces Using
    Laplace-Beltrami Eigenfunctions," in 2nd Conference on Geometric Science of
    Information, GSI, 2015, 121–29, https://doi.org/10.1007/978-3-319-25040-3_14.
    -for conformal mapping, see:
    Desbrun, M., Meyer, M., & Alliez, P., "Intrinsic parameterizations of surface meshes",
    Computer Graphics Forum, 21(3), 2002, 209–218. https://doi.org/10.1111/1467-8659.00580
    -for authalic and combined methods, see:
    Rachel a Yotter, Paul M. Thompson, and Christian Gaser, “Algorithms to Improve the
    Reparameterization of Spherical Mappings of Brain Surface Meshes.,” Journal of
    Neuroimaging 21, no. 2 (April 2011): e134-47, https://doi.org/10.1111/j.1552-6569.2010.00484.x.
    or
    Ilja Friedel, Peter Schröder, and Mathieu Desbrun, “Unconstrained Spherical Parameterization”,
    Journal of Graphics, GPU, and Game Tools 12, no. 1 (2007): 17–26.
    :param mesh: Trimesh object, input mesh to be mapped onto a sphere
    :param mapping_type: string, type of mapping method, possible options are:
    'laplacian_eigenvectors', 'conformal', 'authalic' or 'combined'
    :param conformal_w: Float, weight of the conformal constraint for the 'combined' method
    :param authalic_w: Float, weight of the authalic constraint for the 'combined' method
    :param dt: Float, discrtization step
    :param nb_it: Int, number of iterations
    :return: Trimesh object: the spherical representation of the input mesh, having the same
    adjacency (faces, edges, vertex indexing) as the input mesh.
    """
    # computing spherical mapping based on laplacian eigenvectors
    sph_vert = sdg.mesh_laplacian_eigenvectors(mesh, nb_vectors=3)
    norm_sph_vert = np.sqrt(np.sum(sph_vert * sph_vert, 1))
    sphere_vertices = sph_vert / np.tile(norm_sph_vert, (3, 1)).T
    if mapping_type == "laplacian_eigenvectors":
        return trimesh.Trimesh(
            faces=mesh.faces,
            vertices=sphere_vertices,
            metadata=mesh.metadata,
            process=False,
        )

<<<<<<< HEAD
    if mapping_type == 'conformal':
        L, B = sdg.compute_mesh_laplacian(mesh, lap_type='conformal')

    if mapping_type == 'authalic':
        L, B = sdg.compute_mesh_laplacian(mesh, lap_type='authalic')

    if mapping_type == 'combined':
        Lconf, Bconf = sdg.compute_mesh_laplacian(mesh, lap_type='conformal')
        Laut, Baut = sdg.compute_mesh_laplacian(mesh, lap_type='authalic')
=======
    if mapping_type == "conformal":
        """
        Desbrun, M., Meyer, M., & Alliez, P. (2002).
        Intrinsic parameterizations of surface meshes.
        Computer Graphics Forum, 21(3), 209–218.
        https://doi.org/10.1111/1467-8659.00580
        """

        # options.symmetrize = 0;
        # options.normalize = 1;
        L, B = sdg.compute_mesh_laplacian(mesh, lap_type="conformal")

    if mapping_type == "authalic":
        # options.symmetrize = 0;
        # options.normalize = 1;
        L, B = sdg.compute_mesh_laplacian(mesh, lap_type="authalic")

    if mapping_type == "combined":
        # options.symmetrize = 0;
        # options.normalize = 1;
        Lconf, Bconf = sdg.compute_mesh_laplacian(mesh, lap_type="conformal")
        Laut, Baut = sdg.compute_mesh_laplacian(mesh, lap_type="authalic")
>>>>>>> 213a7276
        L = conformal_w * Lconf + authalic_w * Laut
    # continue the spherical mappig by minimizig the energy
    evol = list()
    for it in range(nb_it):
        sphere_vertices = sphere_vertices - dt * L.dot(sphere_vertices)
        # sphere_vertices * L
        norm_sph_vert = np.sqrt(np.sum(sphere_vertices * sphere_vertices, 1))
        sphere_vertices = sphere_vertices / np.tile(norm_sph_vert, (3, 1)).T
        if it % 10 == 0:
            sph = trimesh.Trimesh(
                faces=mesh.faces, vertices=sphere_vertices, process=False
            )
            angle_diff = sdst.angle_difference(sph, mesh)
            area_diff = sdst.area_difference(sph, mesh)
            edge_diff = sdst.edge_length_difference(sph, mesh)
            evol.append(
                [
                    np.sum(np.abs(angle_diff.flatten())),
                    np.sum(np.abs(area_diff.flatten())),
                    np.sum(np.abs(edge_diff.flatten())),
                ]
            )

<<<<<<< HEAD
    return trimesh.Trimesh(faces=mesh.faces,
                           vertices=sphere_vertices,
                           metadata=mesh.metadata, process=False), evol
=======
    # ind = 0;
    # for it=1:nb_it
    # % it = 1;
    # % while sum(I(: ) < 0)
    # % it = it + 1;
    # % vertex1 = vertex1 * L;
    # vertex1 = vertex1 - eta * vertex1 * L;
    # vertex1 = vertex1. / repmat(sqrt(sum(vertex1. ^ 2, 1)), [3 1]);
    # if mod(it, 100) == 0
    #     ind = ind + 1;
    #     NFV.vertices = vertex1
    #     ';
    #     [nb_inward, inward] = reversed_faces(NFV, 'sphere');
    #     bil_inward(ind) = nb_inward;
    #     w = zeros(1, m);
    #     E = zeros(1, m);
    #     for i=1:3
    #     i1 = mod(i, 3) + 1;
    #     % directed
    #     edge
    #     u = vertex1(:, faces(i,:)) - vertex1(:, faces(i1,:));
    #     % norm
    #     squared
    #     u = sum(u. ^ 2);
    #     % weights
    #     between
    #     the
    #     vertices
    #     for j=1:m
    #     w(j) = L(faces(i, j), faces(i1, j));
    # end
    # % w = W(faces(i,:) + (faces(i1,:) - 1)*n);
    # E = E + w. * u;
    #
    #
    # end
    #
    # bil_E(ind) = sum(E);
    # if ind > 2
    #     disp(['Ratio of inverted triangles:' num2str(100 * nb_inward / m, 3)
    #           '% energy decrease:' num2str(bil_E(end - 1) - bil_E(end), 3)]);
    # end
    # end
    # end

    return (
        trimesh.Trimesh(
            faces=mesh.faces,
            vertices=sphere_vertices,
            metadata=mesh.metadata,
            process=False,
        ),
        evol,
    )
>>>>>>> 213a7276


def disk_conformal_mapping(
    mesh, lap_type="conformal", boundary=None, boundary_coords=None
):
    """
    Computes comformal mapping of a mesh to a disk, see the following references:
    Ulrich Pinkall and Konrad Polthier, “Computing Discrete Minimal Surfaces and
    Their Conjugates,” Experimental Mathematics, 1993, 1–33.
    and
    Mathieu Desbrun, Mark Meyer, and Pierre Alliez, “Intrinsic Parameterizations
    of Surface Meshes,” Computer Graphics Forum 21, no. 3 (2002): 209–18,
    https://doi.org/10.1111/1467-8659.00580.
    :param mesh: a trimesh object
    :param lap_type: type of mesh Laplacian to be used,
    see the function differential_geometry/compute_mesh_weights for more
    informations
    :param boundary: boundary of the mesh, resulting from the function
    topology/mesh_boundary
    :param boundary_coords: coordindates of the boundary vertices on the
    output disk, if None then uniform sampling
    :return: a trimesh object, planar disk representation of the input mesh
    """
    if boundary is None:
        boundary_t = stop.mesh_boundary(mesh)
        boundary = boundary_t[0]
    boundary = np.array(boundary)
    if boundary_coords is None:
        p = boundary.size
        t = np.arange(0, 2 * np.math.pi, (2 * np.math.pi / p))
        boundary_coords = np.array([np.cos(t), np.sin(t)])
    L, LB = sdg.compute_mesh_laplacian(mesh, lap_type=lap_type)
    Nv = len(mesh.vertices)  # np.array(mesh.vertex()).shape[0]
    print("Boundary Size:", boundary.shape)
    print("Laplacian Size:", L.shape)
    for i in boundary:
        L[i, :] = 0
        L[i, i] = 1
    L = L.tocsr()

    Rx = np.zeros(Nv)
    Ry = np.zeros(Nv)
    Rx[boundary] = boundary_coords[0, :]
    Ry[boundary] = boundary_coords[1, :]

    x, info = lgmres(L, Rx, tol=solver_tolerance)
    y, info = lgmres(L, Ry, tol=solver_tolerance)
    z = np.zeros(Nv)

    return trimesh.Trimesh(
        faces=mesh.faces,
        vertices=np.array([x, y, z]).T,
        metadata=mesh.metadata,
        process=False,
    )


def moebius_transformation(a, b, c, d, plane_mesh):
    """
    see https://en.wikipedia.org/wiki/M%C3%B6bius_transformation
    :param a:Complex
    :param b:Complex
    :param c:Complex
    :param d:Complex
    :param plane_mesh: trimesh mesh
    :return:
    """
    array_complex = plane_mesh.vertices[:,
                                        0] + 1.0j * plane_mesh.vertices[:, 1]
    numerator = (a * array_complex) + b
    denominator = (c * array_complex) + d

    transformed_complex_plane = numerator / denominator
    transformed_vertices = np.array(
        [
            transformed_complex_plane.real,
            transformed_complex_plane.imag,
            plane_mesh.vertices[:, 2],
        ]
    ).T.copy()
    transformed_plane_mesh = trimesh.Trimesh(
        vertices=transformed_vertices, faces=plane_mesh.faces.copy(), process=False
    )
    return transformed_plane_mesh


def stereo_projection(sphere_mesh, h=None, invert=True):
    """
    Computes the stereographic projection from the unit sphere (center = 0,
    radius = 1) onto the horizontal plane which 3rd coordinate is h of the
    vertices given
    :param sphere_mesh: trimesh spherical mesh to be projected onto the plane
    :param h: 3rd coordinate of the projection plane
    :param invert: Boolean value to invert output mesh faces orientation
    upwards
    :return: trimesh planar mesh, 3rd coordinate is equal to h
    """
    vertices = sphere_mesh.vertices.copy()
    if h is None:
        h = -1
    for ind, vert in enumerate(vertices):
        vertices[ind, 0] = (-h + 1) * vert[0] / (1 - vert[2])
        vertices[ind, 1] = (-h + 1) * vert[1] / (1 - vert[2])
        vertices[ind, 2] = h

    plane_mesh = trimesh.Trimesh(
        vertices=vertices, faces=sphere_mesh.faces.copy(), process=False
    )
    if invert:
        plane_mesh.invert()
    return plane_mesh


def inverse_stereo_projection(plane_mesh, h=None, invert=True):
    """
    Computes the inverse stereograhic projection from an horizontal plane onto
    the unit sphere (center = 0, radius = 1)
    :param plane_mesh: trimesh planar mesh to be inverse projected onto the
    sphere
    :param h: 3rd coordinate of the projection plane
    :param invert: Boolean value to invert input mesh faces orientation upwards
    to be consistent with stereo_projection
    :return: trimesh unit sphere from inverse projected plane_mesh
    """
    if invert:
        plane_mesh.invert()
    vertices = plane_mesh.vertices.copy()
    if h is None:
        h = vertices[0, 2]
    for ind, vert in enumerate(vertices):
        denom = (1 - h) ** 2 + vert[0] ** 2 + vert[1] ** 2
        vertices[ind, 2] = (-((1 - h) ** 2) + vert[0]
                            ** 2 + vert[1] ** 2) / denom
        vertices[ind, 1] = 2 * (1 - h) * vert[1] / denom
        vertices[ind, 0] = 2 * (1 - h) * vert[0] / denom

    sphere_mesh = trimesh.Trimesh(
        vertices=vertices, faces=plane_mesh.faces.copy(), process=False
    )
    return sphere_mesh<|MERGE_RESOLUTION|>--- conflicted
+++ resolved
@@ -54,6 +54,7 @@
     sph_vert = sdg.mesh_laplacian_eigenvectors(mesh, nb_vectors=3)
     norm_sph_vert = np.sqrt(np.sum(sph_vert * sph_vert, 1))
     sphere_vertices = sph_vert / np.tile(norm_sph_vert, (3, 1)).T
+    
     if mapping_type == "laplacian_eigenvectors":
         return trimesh.Trimesh(
             faces=mesh.faces,
@@ -62,7 +63,6 @@
             process=False,
         )
 
-<<<<<<< HEAD
     if mapping_type == 'conformal':
         L, B = sdg.compute_mesh_laplacian(mesh, lap_type='conformal')
 
@@ -72,30 +72,7 @@
     if mapping_type == 'combined':
         Lconf, Bconf = sdg.compute_mesh_laplacian(mesh, lap_type='conformal')
         Laut, Baut = sdg.compute_mesh_laplacian(mesh, lap_type='authalic')
-=======
-    if mapping_type == "conformal":
-        """
-        Desbrun, M., Meyer, M., & Alliez, P. (2002).
-        Intrinsic parameterizations of surface meshes.
-        Computer Graphics Forum, 21(3), 209–218.
-        https://doi.org/10.1111/1467-8659.00580
-        """
-
-        # options.symmetrize = 0;
-        # options.normalize = 1;
-        L, B = sdg.compute_mesh_laplacian(mesh, lap_type="conformal")
-
-    if mapping_type == "authalic":
-        # options.symmetrize = 0;
-        # options.normalize = 1;
-        L, B = sdg.compute_mesh_laplacian(mesh, lap_type="authalic")
-
-    if mapping_type == "combined":
-        # options.symmetrize = 0;
-        # options.normalize = 1;
-        Lconf, Bconf = sdg.compute_mesh_laplacian(mesh, lap_type="conformal")
-        Laut, Baut = sdg.compute_mesh_laplacian(mesh, lap_type="authalic")
->>>>>>> 213a7276
+
         L = conformal_w * Lconf + authalic_w * Laut
     # continue the spherical mappig by minimizig the energy
     evol = list()
@@ -119,66 +96,10 @@
                 ]
             )
 
-<<<<<<< HEAD
     return trimesh.Trimesh(faces=mesh.faces,
                            vertices=sphere_vertices,
                            metadata=mesh.metadata, process=False), evol
-=======
-    # ind = 0;
-    # for it=1:nb_it
-    # % it = 1;
-    # % while sum(I(: ) < 0)
-    # % it = it + 1;
-    # % vertex1 = vertex1 * L;
-    # vertex1 = vertex1 - eta * vertex1 * L;
-    # vertex1 = vertex1. / repmat(sqrt(sum(vertex1. ^ 2, 1)), [3 1]);
-    # if mod(it, 100) == 0
-    #     ind = ind + 1;
-    #     NFV.vertices = vertex1
-    #     ';
-    #     [nb_inward, inward] = reversed_faces(NFV, 'sphere');
-    #     bil_inward(ind) = nb_inward;
-    #     w = zeros(1, m);
-    #     E = zeros(1, m);
-    #     for i=1:3
-    #     i1 = mod(i, 3) + 1;
-    #     % directed
-    #     edge
-    #     u = vertex1(:, faces(i,:)) - vertex1(:, faces(i1,:));
-    #     % norm
-    #     squared
-    #     u = sum(u. ^ 2);
-    #     % weights
-    #     between
-    #     the
-    #     vertices
-    #     for j=1:m
-    #     w(j) = L(faces(i, j), faces(i1, j));
-    # end
-    # % w = W(faces(i,:) + (faces(i1,:) - 1)*n);
-    # E = E + w. * u;
-    #
-    #
-    # end
-    #
-    # bil_E(ind) = sum(E);
-    # if ind > 2
-    #     disp(['Ratio of inverted triangles:' num2str(100 * nb_inward / m, 3)
-    #           '% energy decrease:' num2str(bil_E(end - 1) - bil_E(end), 3)]);
-    # end
-    # end
-    # end
-
-    return (
-        trimesh.Trimesh(
-            faces=mesh.faces,
-            vertices=sphere_vertices,
-            metadata=mesh.metadata,
-            process=False,
-        ),
-        evol,
-    )
->>>>>>> 213a7276
+
 
 
 def disk_conformal_mapping(
