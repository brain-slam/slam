#!/usr/bin/env python3
# -*- coding: utf-8 -*-

from setuptools import setup, find_packages

BASE_REQUIREMENTS = ['numpy', 'scipy', 'trimesh', 'nibabel']
TEST_REQUIREMENTS = ['flake8', 'autopep8', 'pytest', 'pytest-cov', 'codecov']
DIST = ['tvb-gdist@git+https://github.com/the-virtual-brain/tvb-gdist#egg=tvb-gdist','networkx']
VISU = ['visbrain']

setup(
<<<<<<< HEAD
    name="slam",
    version="0.0.1",
=======
    name="brain-slam",
    version='0.0.1',
    packages=find_packages(),
>>>>>>> 31c1bfda
    author="Guillaume Auzias",
    description="Surface anaLysis And Modeling",
    url="https://github.com/gauzias/slam",
    license='MIT',
    packages=find_packages(),
    python_requires='>=3.6',  # enforce Python 3.6 as minimum
    install_requires=BASE_REQUIREMENTS,
    extras_require={
        'default-dev': TEST_REQUIREMENTS,
        'advanced-user': DIST,
        'advanced-dev':  DIST + TEST_REQUIREMENTS,
        'full': DIST + TEST_REQUIREMENTS + VISU
    },
    classifiers=[
        "Programming Language :: Python :: 3",
        "License :: OSI Approved :: MIT License",
        "Operating System :: Unix", "Operating System :: MacOS :: MacOS X"
    ],


)
<|MERGE_RESOLUTION|>--- conflicted
+++ resolved
@@ -9,14 +9,9 @@
 VISU = ['visbrain']
 
 setup(
-<<<<<<< HEAD
-    name="slam",
-    version="0.0.1",
-=======
     name="brain-slam",
     version='0.0.1',
     packages=find_packages(),
->>>>>>> 31c1bfda
     author="Guillaume Auzias",
     description="Surface anaLysis And Modeling",
     url="https://github.com/gauzias/slam",
