--- conflicted
+++ resolved
@@ -34,11 +34,7 @@
 
 setup(
     name="brain-slam",
-<<<<<<< HEAD
     version=verstr,
-=======
-    version="0.0.5",
->>>>>>> ca54d109
     packages=find_packages(),
     author="Guillaume Auzias",
     description="Surface anaLysis And Modeling",
