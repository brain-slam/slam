--- conflicted
+++ resolved
@@ -14,54 +14,31 @@
 Installation:
 ------------------
 
-<<<<<<< HEAD
 1. install the lastest version of trimesh in easy (minimal dependency) mode:
     ```
     pip install trimesh[easy]
     ```
-2. install nibabel
+2.install pyglet
+    ```
+    conda install -c conda-forge pyglet
+    ```
+3. install nibabel
     ```
     conda install nibabel
     ```
-3. install matplotlib
+4. install matplotlib
     ```
     conda install matplotlib
     ```
-4. install gdist
+5. install gdist
     ```
     pip install cython
     pip install gdist
     ```
-5. clone the current repo
+6. clone the current repo
 
-6. try example scripts located in examples folder
-=======
--install the lastest version of trimesh in easy (minimal dependency) mode:
+7. try example scripts located in examples folder
 
-pip install trimesh[easy]
-
--install nibabel
-
-conda install nibabel
-
--install pyglet
-
-conda install -c conda-forge pyglet
-
--install matplotlib
-
-conda install matplotlib
-
--install gdist
-
-pip install cython
-
-pip install gdist
-
--clone the current repo
-
--try example scripts located in examples folder
->>>>>>> f87a8a61
 
 
 ------------------
